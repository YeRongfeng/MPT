--- conflicted
+++ resolved
@@ -171,11 +171,7 @@
     map_size = (480, 480)
     patch_size = 32
     stride = 8
-<<<<<<< HEAD
-    num_points = (map_size[0]-patch_stride)//stride + 1
-=======
     num_points = (map_size[0]-patch_size)//stride + 1
->>>>>>> 61a63707
     transformer = Models.Transformer(
         map_res=0.05,
         map_size=map_size,
@@ -188,11 +184,7 @@
         d_inner=1024,
         pad_idx=None,
         dropout=0.1,
-<<<<<<< HEAD
-        n_classes=num_points**2
-=======
         n_classes=(num_points)**2 
->>>>>>> 61a63707
     ).to(device=device)
 
     # Define the optimizer
